--- conflicted
+++ resolved
@@ -2,182 +2,6 @@
   branches:
     include: ["master", "v15.8"]
   paths:
-<<<<<<< HEAD
-    exclude: [".github", "doc", "*.md"]
-
-steps:
-- task: PowerShell@2
-  displayName: Set VSTS variables
-  inputs:
-    targetType: inline
-    script: |
-      if ($env:SignType -eq 'Real') {
-        $feedGuid = '09d8d03c-1ac8-456e-9274-4d2364527d99'
-      } else {
-        $feedGuid = 'da484c78-f942-44ef-b197-99e2a1bef53c'
-      }
-
-      Write-Host "##vso[task.setvariable variable=feedGuid]$feedGuid"
-
-      if ($env:ComputerName.StartsWith('factoryvm', [StringComparison]::OrdinalIgnoreCase)) {
-        Write-Host "Running on hosted queue"
-        Write-Host "##vso[task.setvariable variable=Hosted]true"
-      }
-
-- task: CmdLine@2
-  inputs:
-    script: |
-      del /s /q "%userprofile%\.nuget\packages"
-      del /s /q "%LocalAppData%\NuGet\Cache"
-      del /s /q "%AppData%\tsd-cache"
-  displayName: Purge package caches
-  condition: and(succeeded(), ne(variables['Hosted'], 'true'))
-
-- task: DotNetCoreInstaller@0
-  displayName: Install .NET Core SDK 2.1.300
-  inputs:
-    packageType: sdk
-    version: 2.1.300
-  condition: and(succeeded(), ne(variables['Hosted'], 'true')) # Hosted agents already have this.
-
-- task: NuGetToolInstaller@0
-  displayName: Pin nuget.exe version
-  inputs:
-    versionSpec: 4.6.1
-
-- task: MicroBuildIBCMergePlugin@0
-  displayName: MicroBuild IBCMerge Plugin
-  inputs:
-    branch: rel/d15.8
-  condition: and(succeeded(), ne(variables['Hosted'], 'true'))
-
-- task: MicroBuildSigningPlugin@1
-  displayName: MicroBuild Signing Plugin
-  inputs:
-    signType: $(SignType)
-    esrpSigning: true
-    zipSources: false
-
-- task: NuGetCommand@2
-  inputs:
-    restoreSolution: '**\*.sln'
-    feedsToUse: config
-  displayName: Nuget restore packages
-
-- task: VSBuild@1
-  inputs:
-    vsVersion: 15.0
-    msbuildArgs: /t:build,pack /m /bl:"$(Build.ArtifactStagingDirectory)/build_logs/msbuild.binlog"
-    platform: Any CPU
-    configuration: $(BuildConfiguration)
-  displayName: Build Visual Studio solution
-
-- task: VSBuild@1
-  inputs:
-    vsVersion: 15.0
-    msbuildArgs: /t:build /m /bl:"$(Build.ArtifactStagingDirectory)/build_logs/msbuild_x86.binlog"
-    platform: x86
-    configuration: $(BuildConfiguration)
-  displayName: Build AsyncDebugTools x86
-
-- task: VSBuild@1
-  inputs:
-    vsVersion: 15.0
-    msbuildArgs: /t:build /m /bl:"$(Build.ArtifactStagingDirectory)/build_logs/msbuild_x64.binlog"
-    platform: x64
-    configuration: $(BuildConfiguration)
-  displayName: Build AsyncDebugTools x64
-
-- task: MicroBuildCleanup@1
-  displayName: MicroBuild Cleanup
-  condition: succeededOrFailed()
-
-## The rest of these steps are for deployment and skipped for PR builds
-
-#- task: PublishBuildArtifacts@1
-#  inputs:
-#    PathtoPublish: $(build.sourcesdirectory)/bin
-#    ArtifactName: bin
-#    ArtifactType: Container
-#  condition: and(succeeded(), ne(variables['Build.Reason'], 'PullRequest'))
-
-- task: PublishBuildArtifacts@1
-  displayName: Publish build_logs
-  inputs:
-    PathtoPublish: $(Build.ArtifactStagingDirectory)/build_logs
-    ArtifactName: build_logs
-    ArtifactType: Container
-  condition: succeededOrFailed()
-
-- task: CopyFiles@1
-  displayName: Collecting symbols artifacts
-  inputs:
-    SourceFolder: bin
-    Contents: |
-      Microsoft.VisualStudio.Threading/$(BuildConfiguration)/**/Microsoft.VisualStudio.Threading.dll
-      Microsoft.VisualStudio.Threading/$(BuildConfiguration)/**/Microsoft.VisualStudio.Threading.pdb
-      Microsoft.VisualStudio.Threading.Analyzers/$(BuildConfiguration)/**/Microsoft.VisualStudio.Threading.Analyzers.dll
-      Microsoft.VisualStudio.Threading.Analyzers/$(BuildConfiguration)/**/Microsoft.VisualStudio.Threading.Analyzers.pdb
-      AsyncDebugTools/x86/$(BuildConfiguration)/AsyncDebugTools.dll
-      AsyncDebugTools/x86/$(BuildConfiguration)/AsyncDebugTools.pdb
-      AsyncDebugTools/x64/$(BuildConfiguration)/AsyncDebugTools.dll
-      AsyncDebugTools/x64/$(BuildConfiguration)/AsyncDebugTools.pdb
-    TargetFolder: $(Build.ArtifactStagingDirectory)/symbols
-  condition: and(succeeded(), ne(variables['Build.Reason'], 'PullRequest'))
-
-- task: PublishBuildArtifacts@1
-  displayName: Publish symbols
-  inputs:
-    PathtoPublish: $(Build.ArtifactStagingDirectory)/symbols
-    ArtifactName: symbols
-    ArtifactType: Container
-  condition: and(succeeded(), ne(variables['Build.Reason'], 'PullRequest'))
-
-- task: CopyFiles@1
-  displayName: Collecting deployable packages
-  inputs:
-    Contents: |
-      bin/**/$(BuildConfiguration)/**/*.nupkg
-    TargetFolder: $(Build.ArtifactStagingDirectory)/deployables
-    flattenFolders: true
-  condition: and(succeeded(), ne(variables['Build.Reason'], 'PullRequest'))
-
-- task: CopyFiles@1
-  displayName: Collecting deployable binaries
-  inputs:
-    Contents: |
-      x86/$(BuildConfiguration)/AsyncDebugTools.dll
-      x64/$(BuildConfiguration)/AsyncDebugTools.dll
-    SourceFolder: bin/AsyncDebugTools
-    TargetFolder: $(Build.ArtifactStagingDirectory)/deployables
-  condition: and(succeeded(), ne(variables['Build.Reason'], 'PullRequest'))
-
-- task: PublishBuildArtifacts@1
-  displayName: Publish deployables
-  inputs:
-    PathtoPublish: $(Build.ArtifactStagingDirectory)/deployables
-    ArtifactName: deployables
-    ArtifactType: Container
-  condition: and(succeeded(), ne(variables['Build.Reason'], 'PullRequest'))
-
-- task: PublishSymbols@2
-  displayName: Archive symbols
-  inputs:
-    SymbolsFolder: $(Build.ArtifactStagingDirectory)/symbols
-    SearchPattern: '**/*.pdb'
-    IndexSources: false
-    SymbolServerType: TeamServices
-  condition: and(succeeded(), ne(variables['Build.Reason'], 'PullRequest'))
-
-- task: NuGetCommand@2
-  displayName: Push NuGet packages
-  inputs:
-    command: push
-    searchPatternPush: '$(Build.SourcesDirectory)\bin\**\$(BuildConfiguration)\**\*.nupkg;!**\*.symbols.nupkg;!**/VS.*.nupkg'
-    publishVstsFeed: $(feedGuid)
-    allowPackageConflicts: true
-  condition: and(succeeded(), ne(variables['Build.Reason'], 'PullRequest'))
-=======
     exclude: [".github", "doc", "*.md", ".appveyor.yml", ".travis.yml"]
 
 variables:
@@ -216,5 +40,4 @@
   steps:
   - template: azure-pipelines/testfx.yml
     parameters:
-      projectdirectory: src/Microsoft.VisualStudio.Threading.Tests
->>>>>>> 96e45d28
+      projectdirectory: src/Microsoft.VisualStudio.Threading.Tests