--- conflicted
+++ resolved
@@ -12,10 +12,6 @@
     <tags></tags>
     <dependencies>
       <group targetFramework="dotnet">
-<<<<<<< HEAD
-=======
-        <dependency id="Microsoft.VisualStudio.Validation" version="15.0.11-pre" />
->>>>>>> a5eea457
         <dependency id="System.Collections" version="4.0.0" />
         <dependency id="System.Collections.Concurrent" version="4.0.0" />
         <dependency id="System.Diagnostics.Debug" version="4.0.0" />
@@ -31,7 +27,7 @@
         <dependency id="System.Threading" version="4.0.0" />
         <dependency id="System.Threading.Tasks" version="4.0.0" />
         <dependency id="System.Xml.XDocument" version="4.0.0" />
-        <dependency id="Microsoft.VisualStudio.Validation" version="14.1.111" />
+        <dependency id="Microsoft.VisualStudio.Validation" version="15.0.11-pre" />
       </group>
       <group targetFramework="MonoAndroid">
         <dependency id="Microsoft.VisualStudio.Validation" version="15.0.11-pre" />
