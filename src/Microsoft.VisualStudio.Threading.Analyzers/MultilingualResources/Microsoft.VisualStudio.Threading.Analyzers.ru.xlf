﻿<?xml version="1.0" encoding="utf-8"?>
<xliff xmlns="urn:oasis:names:tc:xliff:document:1.2" xmlns:xsi="http://www.w3.org/2001/XMLSchema-instance" version="1.2" xsi:schemaLocation="urn:oasis:names:tc:xliff:document:1.2 xliff-core-1.2-transitional.xsd">
  <file datatype="xml" source-language="en-US" target-language="ru" original="MICROSOFT.VISUALSTUDIO.THREADING.ANALYZERS/STRINGS.RESX" tool-id="MultilingualAppToolkit" product-name="n/a" product-version="n/a" build-num="n/a">
    <header>
      <tool tool-id="MultilingualAppToolkit" tool-name="Multilingual App Toolkit" tool-version="4.0.1795.0" tool-company="Microsoft" />
    </header>
    <body>
      <group id="MICROSOFT.VISUALSTUDIO.THREADING.ANALYZERS/STRINGS.RESX" datatype="resx">
        <trans-unit id="AwaitXInstead" translate="yes" xml:space="preserve">
          <source>Await {0} instead</source>
          <target state="translated">Вместо этого используйте Await {0}.</target>
          <note from="MultilingualBuild" annotates="source" priority="2">"await" is a C# keyword and should not be translated.
{0} is a method name.</note>
        </trans-unit>
        <trans-unit id="UseAwaitInstead" translate="yes" xml:space="preserve">
          <source>Use await instead</source>
          <target state="translated">Вместо этого используйте await.</target>
          <note from="MultilingualBuild" annotates="source" priority="2">"await" is a C# keyword and should not be translated.</note>
        </trans-unit>
        <trans-unit id="VSTHRD002_MessageFormat" translate="yes" xml:space="preserve">
          <source>Synchronously waiting on tasks or awaiters may cause deadlocks. Use await or JoinableTaskFactory.Run instead.</source>
          <target state="translated">Синхронное ожидание задач или объектов awaiter может приводить к взаимоблокировкам. Используйте вместо этого await или JoinableTaskFactory.Run.</target>
          <note from="MultilingualBuild" annotates="source" priority="2">"await" is a C# keyword and should not be translated.</note>
        </trans-unit>
        <trans-unit id="VSTHRD002_Title" translate="yes" xml:space="preserve">
          <source>Avoid problematic synchronous waits</source>
          <target state="translated">Избегание проблемных синхронных ожиданий</target>
        </trans-unit>
        <trans-unit id="VSTHRD010_Title" translate="yes" xml:space="preserve">
          <source>Invoke single-threaded types on Main thread</source>
          <target state="translated">Использование однопоточных типов в основном потоке</target>
        </trans-unit>
        <trans-unit id="VSTHRD100_MessageFormat" translate="yes" xml:space="preserve">
          <source>Avoid "async void" methods, because any exceptions not handled by the method will crash the process.</source>
          <target state="translated">Избегайте методов "async void", так как любые исключения, не обработанные этим методом, вызовут сбой процесса.</target>
          <note from="MultilingualBuild" annotates="source" priority="2">"async void" is a pair of C# keywords. Do not translate them.</note>
        </trans-unit>
        <trans-unit id="VSTHRD100_Title" translate="yes" xml:space="preserve">
          <source>Avoid async void methods</source>
          <target state="translated">Избегание методов async void</target>
          <note from="MultilingualBuild" annotates="source" priority="2">"async void" is a pair of C# keywords. Do not translate them.</note>
        </trans-unit>
        <trans-unit id="VSTHRD101_MessageFormat" translate="yes" xml:space="preserve">
          <source>Avoid using async lambda for a void returning delegate type, because any exceptions not handled by the delegate will crash the process.</source>
          <target state="translated">Не используйте лямбда-выражения async в типах делегатов, которые возвращают void, так как исключения, не обработанные делегатом, вызовут сбой процесса.</target>
          <note from="MultilingualBuild" annotates="source" priority="2">"void" is a C# keyword and should not be translated.</note>
        </trans-unit>
        <trans-unit id="VSTHRD101_Title" translate="yes" xml:space="preserve">
          <source>Avoid unsupported async delegates</source>
          <target state="translated">Избегание неподдерживаемых делегатов async</target>
        </trans-unit>
        <trans-unit id="VSTHRD106_MessageFormat" translate="yes" xml:space="preserve">
          <source>AsyncEventHandler delegates should be invoked via the extension method "TplExtensions.InvokeAsync()" defined in Microsoft.VisualStudio.Threading assembly.</source>
          <target state="translated">Делегаты AsyncEventHandler следует вызывать при помощи метода расширения "TplExtensions.InvokeAsync()", определенного в сборке Microsoft.VisualStudio.Threading.</target>
        </trans-unit>
        <trans-unit id="VSTHRD106_Title" translate="yes" xml:space="preserve">
          <source>Use InvokeAsync to raise async events</source>
          <target state="translated">Использование InvokeAsync для вызова асинхронных событий</target>
        </trans-unit>
        <trans-unit id="VSTHRD003_MessageFormat" translate="yes" xml:space="preserve">
<<<<<<< HEAD
          <source>Calling await on a Task when the task is initialized in another context can cause potential deadlocks.
You can avoid this problem by ensuring the task is initialized within the same method or by using JoinableTask instead of Task.</source>
          <target state="needs-review-translation">При вызове await в объекте Task в JoinableTaskFactory.Run (и при условии, что задача инициализирована за пределами делегата), могут произойти взаимоблокировки.
=======
          <source>Calling await on a Task inside a JoinableTaskFactory.Run, when the task is initialized outside the delegate can cause potential deadlocks.
You can avoid this problem by ensuring the task is initialized within the delegate or by using JoinableTask instead of Task.</source>
          <target state="translated">При вызове await в объекте Task в JoinableTaskFactory.Run (и при условии, что задача инициализирована за пределами делегата) могут произойти взаимоблокировки.
>>>>>>> 96364981
Вы можете избежать этой проблемы, инициализировав задачу в делегате или использовав JoinableTask вместо Task.</target>
          <note from="MultilingualUpdate" annotates="source" priority="2">Please verify the translation’s accuracy as the source string was updated after it was translated.</note>
        </trans-unit>
        <trans-unit id="VSTHRD003_Title" translate="yes" xml:space="preserve">
          <source>Avoid awaiting foreign Tasks</source>
          <target state="needs-review-translation">Избегание await в неприсоединяемых задачах в контекстах соединения</target>
          <note from="MultilingualUpdate" annotates="source" priority="2">Please verify the translation’s accuracy as the source string was updated after it was translated.</note>
        </trans-unit>
        <trans-unit id="VSTHRD011_MessageFormat" translate="yes" xml:space="preserve">
          <source>Lazy&lt;Task&lt;T&gt;&gt;.Value can deadlock.
Use AsyncLazy&lt;T&gt; instead.</source>
          <target state="translated">Lazy&lt;Task&lt;T&gt;&gt;.Value может вызвать взаимоблокировку.
Вместо этого используйте AsyncLazy&lt;T&gt;.</target>
        </trans-unit>
        <trans-unit id="VSTHRD011_Title" translate="yes" xml:space="preserve">
          <source>Use AsyncLazy<it id="1" pos="open">&lt;T&gt;</it></source>
          <target state="translated">Используйте AsyncLazy<it id="1" pos="open">&lt;T&gt;</it></target>
        </trans-unit>
        <trans-unit id="VSTHRD103_MessageFormat" translate="yes" xml:space="preserve">
          <source>{0} synchronously blocks. Await {1} instead.</source>
          <target state="translated">{0} синхронно блокирует. Вместо этого используйте Await {1}.</target>
        </trans-unit>
        <trans-unit id="VSTHRD103_MessageFormat_UseAwaitInstead" translate="yes" xml:space="preserve">
          <source>{0} synchronously blocks. Use await instead.</source>
          <target state="translated">{0} синхронно блокирует. Вместо этого используйте await.</target>
        </trans-unit>
        <trans-unit id="VSTHRD103_Title" translate="yes" xml:space="preserve">
          <source>Call async methods when in an async method</source>
          <target state="translated">Вызов асинхронных методов в методе async</target>
        </trans-unit>
        <trans-unit id="VSTHRD102_MessageFormat" translate="yes" xml:space="preserve">
          <source>Limit use of synchronously blocking method calls such as JoinableTaskFactory.Run or Task.Result to public entrypoint members where you must be synchronous. Using it for internal members can needlessly add synchronous frames between asynchronous frames, leading to threadpool exhaustion.</source>
          <target state="translated">Разрешите использовать вызовы методов синхронной блокировки, такие как JoinableTaskFactory.Run или Task.Result, только элементам общедоступных точек входа, где требуется синхронизация. Если их будут использовать внутренние элементы, между асинхронными фреймами могут быть добавлены лишние синхронные фреймы, что приведет к нехватке ресурсов в пуле потока.</target>
        </trans-unit>
        <trans-unit id="VSTHRD102_Title" translate="yes" xml:space="preserve">
          <source>Implement internal logic asynchronously</source>
          <target state="translated">Реализация внутренней логики асинхронно</target>
        </trans-unit>
        <trans-unit id="VSTHRD200_CodeFix_Title" translate="yes" xml:space="preserve">
          <source>Rename to {0}</source>
          <target state="translated">Переименование в {0}</target>
          <note from="MultilingualBuild" annotates="source" priority="2">{0} is a method name.</note>
        </trans-unit>
        <trans-unit id="VSTHRD200_MessageFormat" translate="yes" xml:space="preserve">
          <source>Use "Async" suffix in names of Task-returning methods.</source>
          <target state="translated">Используйте суффикс "Async" в названиях методов, возвращающих Task.</target>
        </trans-unit>
        <trans-unit id="VSTHRD200_Title" translate="yes" xml:space="preserve">
          <source>Use "Async" suffix for async methods</source>
          <target state="translated">Использование суффикса "Async" в асинхронных методах</target>
        </trans-unit>
        <trans-unit id="VSTHRD100_CodeFix_Title" translate="yes" xml:space="preserve">
          <source>Change return type to Task</source>
          <target state="translated">Изменение типа возвращаемого значения на Task</target>
          <note from="MultilingualBuild" annotates="source" priority="2">Task is a type name and should not be translated.</note>
        </trans-unit>
        <trans-unit id="VSTHRD105_MessageFormat" translate="yes" xml:space="preserve">
          <source>Avoid method overloads that assume TaskScheduler.Current. Use an overload that accepts a TaskScheduler and specify TaskScheduler.Default (or any other) explicitly.</source>
          <target state="translated">Избегайте перегрузок методов, предполагающих TaskScheduler.Current. Используйте перегрузку, которая допускает TaskScheduler, и явно укажите свойство TaskScheduler.Default (или любое другое).</target>
        </trans-unit>
        <trans-unit id="VSTHRD105_Title" translate="yes" xml:space="preserve">
          <source>Avoid method overloads that assume TaskScheduler.Current</source>
          <target state="translated">Избегание перегрузок методов, предполагающих TaskScheduler.Current</target>
        </trans-unit>
        <trans-unit id="VSTHRD012_MessageFormat" translate="yes" xml:space="preserve">
          <source>Provide an instance of JoinableTaskFactory in this call (or another overload) to avoid deadlocks with the main thread.</source>
          <target state="translated">Укажите экземпляр JoinableTaskFactory в этом вызове (или другой перегрузке), чтобы избежать взаимоблокировки с основным потоком.</target>
        </trans-unit>
        <trans-unit id="VSTHRD012_Title" translate="yes" xml:space="preserve">
          <source>Provide JoinableTaskFactory where allowed</source>
          <target state="translated">Указывайте JoinableTaskFactory, где это возможно</target>
        </trans-unit>
        <trans-unit id="VSTHRD104_MessageFormat" translate="yes" xml:space="preserve">
          <source>Expose an async version of this method that does not synchronously block. Then simplify this method to call that async method within a JoinableTaskFactory.Run delegate.</source>
          <target state="translated">Предоставьте асинхронную версию этого метода, которая не использует синхронную блокировку. Затем упростите этот метод, вызывая асинхронную версию внутри делегата JoinableTaskFactory.Run.</target>
        </trans-unit>
        <trans-unit id="VSTHRD104_Title" translate="yes" xml:space="preserve">
          <source>Offer async methods</source>
          <target state="translated">Предоставляйте асинхронные методы</target>
        </trans-unit>
        <trans-unit id="VSTHRD001_MessageFormat" translate="yes" xml:space="preserve">
          <source>Await JoinableTaskFactory.SwitchToMainThreadAsync() to switch to the UI thread instead of APIs that can deadlock or require specifying a priority.</source>
          <target state="translated">Дождитесь, когда JoinableTaskFactory.SwitchToMainThreadAsync() переключится на поток пользовательского интерфейса, и не используйте API, которые могут вызывать взаимоблокировки или требуют указания приоритета.</target>
        </trans-unit>
        <trans-unit id="VSTHRD001_Title" translate="yes" xml:space="preserve">
          <source>Avoid legacy thread switching APIs</source>
          <target state="translated">Избегайте использования устаревших API переключения потоков</target>
          <note from="MultilingualBuild" annotates="source" priority="2">thread switching APIs refers to Visual Studio SDK or .NET methods that can be used to switch threads, but are obsolete and should be avoided.</note>
        </trans-unit>
        <trans-unit id="VSTHRD107_MessageFormat" translate="yes" xml:space="preserve">
          <source>Missing await operator for "using" expression.</source>
          <target state="translated">Отсутствует оператор await для выражения "using".</target>
          <note from="MultilingualBuild" annotates="source" priority="2">"await" and "using" are C# keywords and should not be translated.</note>
        </trans-unit>
        <trans-unit id="VSTHRD107_Title" translate="yes" xml:space="preserve">
          <source>Await Task within using expression</source>
          <target state="translated">Задача await в выражении "using"</target>
          <note from="MultilingualBuild" annotates="source" priority="2">"await Task" is a C# compound term, and "using" is a C# keyword. These should not be translated.</note>
        </trans-unit>
        <trans-unit id="VSTHRD107_CodeFix_Title" translate="yes" xml:space="preserve">
          <source>Await using expression</source>
          <target state="translated">Выражение "using" в await</target>
          <note from="MultilingualBuild" annotates="source" priority="2">"await" and "using" are C# keywords and should not be translated.</note>
        </trans-unit>
        <trans-unit id="VSTHRD002_CodeFix_Await_Title" translate="yes" xml:space="preserve">
          <source>Use await instead</source>
          <target state="translated">Вместо этого используйте await.</target>
          <note from="MultilingualBuild" annotates="source" priority="2">"await" is a C# keyword and should not be translated.</note>
        </trans-unit>
        <trans-unit id="VSTHRD108_MessageFormat" translate="yes" xml:space="preserve">
          <source>Thread affinity checks should be unconditional.</source>
          <target state="translated">Проверки сходства потоков должны быть безусловными.</target>
        </trans-unit>
        <trans-unit id="VSTHRD108_Title" translate="yes" xml:space="preserve">
          <source>Assert thread affinity unconditionally</source>
          <target state="translated">Утверждайте сходства потоков безусловно</target>
        </trans-unit>
        <trans-unit id="VSTHRD109_MessageFormat" translate="yes" xml:space="preserve">
          <source>Avoid throwing when not on the main thread while in an async or Task-returning method. Switch to the thread required instead.</source>
          <target state="translated">Избегайте возникновения исключений в потоках, кроме основного, в асинхронном методе или методе, возвращающем Task. Вместо этого переключитесь на нужный поток.</target>
        </trans-unit>
        <trans-unit id="VSTHRD109_Title" translate="yes" xml:space="preserve">
          <source>Switch instead of assert in async methods</source>
          <target state="translated">Параметр вместо оператора assert в асинхронных методах</target>
        </trans-unit>
        <trans-unit id="VSTHRD010_MessageFormat_Sync" translate="yes" xml:space="preserve">
          <source>Accessing "{0}" should only be done on the main thread. Call {1}() first.</source>
          <target state="translated">Доступ к "{0}" должен осуществляться только в основном потоке. Сначала вызовите {1}().</target>
          <note from="MultilingualBuild" annotates="source" priority="2">{0} is a type or member name and {1} is the name of a method that throws if not called from the main thread.</note>
        </trans-unit>
        <trans-unit id="VSTHRD010_MessageFormat_Async" translate="yes" xml:space="preserve">
          <source>Accessing "{0}" should only be done on the main thread. Await JoinableTaskFactory.SwitchToMainThreadAsync() first.</source>
          <target state="translated">Доступ к "{0}" должен осуществляться только в основном потоке. Сначала примените await к JoinableTaskFactory.SwitchToMainThreadAsync().</target>
          <note from="MultilingualBuild" annotates="source" priority="2">{0} is a type or member name.</note>
        </trans-unit>
        <trans-unit id="VSTHRD004_MessageFormat" translate="yes" xml:space="preserve">
          <source>Calls to JoinableTaskFactory.SwitchToMainThreadAsync() must be awaited.</source>
          <target state="translated">К вызовам JoinableTaskFactory.SwitchToMainThreadAsync() нужно применять оператор await.</target>
        </trans-unit>
        <trans-unit id="VSTHRD004_Title" translate="yes" xml:space="preserve">
          <source>Await SwitchToMainThreadAsync</source>
          <target state="translated">Применение await к SwitchToMainThreadAsync</target>
          <note from="MultilingualBuild" annotates="source" priority="2">Do not translate either of these. The first is a keyword, the second is a method name.</note>
        </trans-unit>
        <trans-unit id="VSTHRD110_MessageFormat" translate="yes" xml:space="preserve">
          <source>Observe the awaitable result of this method call by awaiting it, assigning to a variable, or passing it to another method.</source>
          <target state="translated">Чтобы получить результат, поддерживающий await для этого вызова метода, примените к нему оператор await, назначьте его переменной или передайте в другой метод.</target>
        </trans-unit>
        <trans-unit id="VSTHRD110_Title" translate="yes" xml:space="preserve">
          <source>Observe result of async calls</source>
          <target state="translated">Просмотр результатов асинхронных вызовов</target>
        </trans-unit>
        <trans-unit id="VSTHRD011b_MessageFormat" translate="yes" xml:space="preserve">
          <source>Invoking or blocking on async code in a Lazy<it id="1" pos="open">&lt;T&gt;</it> value factory can deadlock.
Use AsyncLazy<it id="2" pos="open">&lt;T&gt;</it> instead.</source>
          <target state="translated">Вызов или блокировка в асинхронном коде в методе ValueFactory Lazy<it id="1" pos="open">&lt;T&gt;</it> может вызвать взаимоблокировку.
Вместо этого используйте AsyncLazy<it id="2" pos="open">&lt;T&gt;</it>.</target>
        </trans-unit>
      </group>
    </body>
  </file>
</xliff><|MERGE_RESOLUTION|>--- conflicted
+++ resolved
@@ -58,15 +58,9 @@
           <target state="translated">Использование InvokeAsync для вызова асинхронных событий</target>
         </trans-unit>
         <trans-unit id="VSTHRD003_MessageFormat" translate="yes" xml:space="preserve">
-<<<<<<< HEAD
           <source>Calling await on a Task when the task is initialized in another context can cause potential deadlocks.
 You can avoid this problem by ensuring the task is initialized within the same method or by using JoinableTask instead of Task.</source>
           <target state="needs-review-translation">При вызове await в объекте Task в JoinableTaskFactory.Run (и при условии, что задача инициализирована за пределами делегата), могут произойти взаимоблокировки.
-=======
-          <source>Calling await on a Task inside a JoinableTaskFactory.Run, when the task is initialized outside the delegate can cause potential deadlocks.
-You can avoid this problem by ensuring the task is initialized within the delegate or by using JoinableTask instead of Task.</source>
-          <target state="translated">При вызове await в объекте Task в JoinableTaskFactory.Run (и при условии, что задача инициализирована за пределами делегата) могут произойти взаимоблокировки.
->>>>>>> 96364981
 Вы можете избежать этой проблемы, инициализировав задачу в делегате или использовав JoinableTask вместо Task.</target>
           <note from="MultilingualUpdate" annotates="source" priority="2">Please verify the translation’s accuracy as the source string was updated after it was translated.</note>
         </trans-unit>
