--- conflicted
+++ resolved
@@ -883,13 +883,8 @@
                 if (awaitedInvocationMemberAccess?.Name.Identifier.Text == nameof(Task.FromResult))
                 {
                     // Is the FromResult method on the Task or Task<T> class?
-<<<<<<< HEAD
-                    var memberOwnerSymbol = semanticModel.GetSymbolInfo(originalSyntax).Symbol;
+                    var memberOwnerSymbol = semanticModel.GetSymbolInfo(originalSyntax, cancellationToken).Symbol;
                     if (IsTask(memberOwnerSymbol?.ContainingType))
-=======
-                    var memberOwnerSymbol = semanticModel.GetSymbolInfo(originalSyntax, cancellationToken).Symbol;
-                    if (memberOwnerSymbol?.ContainingType?.Name == nameof(Task) && memberOwnerSymbol.ContainingType.BelongsToNamespace(Namespaces.SystemThreadingTasks))
->>>>>>> 96364981
                     {
                         var simplified = awaitedInvocation.ArgumentList.Arguments.Single().Expression;
                         return simplified;
