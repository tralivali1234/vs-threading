--- conflicted
+++ resolved
@@ -2830,15 +2830,6 @@
         [Trait("GC", "true")]
         public void SwitchToMainThreadMemoryLeak()
         {
-<<<<<<< HEAD
-            this.CheckGCPressure(
-                async delegate
-                {
-                    await TaskScheduler.Default;
-                    await this.asyncPump.SwitchToMainThreadAsync(CancellationToken.None);
-                },
-                3600);
-=======
             if (this.ExecuteInIsolation())
             {
                 this.CheckGCPressure(
@@ -2849,7 +2840,6 @@
                     },
                     3421);
             }
->>>>>>> 8cd727d5
         }
 
         [StaFact, Trait("Stress", "true")]
@@ -2995,18 +2985,12 @@
             {
                 this.CheckGCPressure(delegate
                 {
-<<<<<<< HEAD
-                    await Task.Yield();
-                });
-            }, maxBytesAllocated: 2800);
-=======
                     this.asyncPump.Run(async delegate
                     {
                         await Task.Yield();
                     });
                 }, maxBytesAllocated: 2457);
             }
->>>>>>> 8cd727d5
         }
 #endif
 
